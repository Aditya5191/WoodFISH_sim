--- conflicted
+++ resolved
@@ -6,7 +6,6 @@
 from std_msgs.msg import Float64MultiArray
 import rclpy
 from rclpy.qos import QoSProfile
-import time
 
 if os.name == 'nt':
     import msvcrt
@@ -17,11 +16,12 @@
 # ---- THIS PROGRAM ACTS AS INTERFACE , TAKES INPUT AND SENDS IT TO THRUSTER CONTROL FOR OUTPUT 
 
 msg = """
-BASIC CONTROLS
+Control Your AUV - 6 Pure Movements!
 ------------------------------------
-q  w  e
+   q
 a  s  d
    x
+   e
 
 q: Pure Ascent
 e: Pure Descent  
@@ -50,35 +50,12 @@
 def print_movement(description, forces):
     print(f'{description} - T1:{forces[0]:.1f}, T2:{forces[1]:.1f}, T3:{forces[2]:.1f}, T4:{forces[3]:.1f}')
 
-def multi_keys(settings, timeout=0.3):
-    keys = []
-    start = time.time()  
+def get_pure_movement(key):
     
-    while len(keys) < 2 and (time.time() - start) < timeout:
-        key = get_key(settings)
-        if key == '\x03': 
-            return '\x03'
-        if key:
-            keys.append(key)  
-            if len(keys) == 1:
-                start = time.time()  
-    
-    return ''.join(keys)  
-
-def get_pure_movement(keys):
 
     # ---- TWEAK THE VALUES AS NEEDED ----
 
     movements = {
-<<<<<<< HEAD
-        'q': {'description': 'Pure Ascent', 'forces': [0.0, 0.0, -2.0, -2.0]},
-        'e': {'description': 'Pure Descent', 'forces': [0.0, 0.0, 2.0, 2.0]},
-        'w': {'description': 'Pure Forward', 'forces': [2.0, 2.0, 0.0, 0.0]},
-        'a': {'description': 'Pure Left', 'forces': [-10.0, 10.0, 0.0, 0.0]},
-        's': {'description': 'Stop', 'forces': [0.0, 0.0, 0.0, 0.0]},
-        'd': {'description': 'Pure Right', 'forces': [10.0, -10.0, 0.0, 0.0]},
-        'x': {'description': 'Pure Backward', 'forces': [-2.0, -2.0, 0.0, 0.0]}
-=======
         'q': {  # Pure Ascent 
             'description': 'Pure Ascent', 
             'forces': [0.0, 0.0, -2.0, -2.0]  
@@ -107,71 +84,53 @@
             'description': 'Pure Backward', 
             'forces': [-2.0, -2.0, 0.0, 0.0]  
         }
->>>>>>> 482455d5
     }
     
-    # ---- HANDLING MULTI KEYS (STRICTLY 2 KEYS AS OF NOW) ----
-    
-    if not keys:
-        return None
-    
-    if len(keys) == 1:
-        return movements.get(keys, None)  
-    
-    if len(keys) == 2:
-        key1, key2 = keys[0], keys[1]
-        
-        if 's' in keys:
-            return movements['s']  
-        
-        move1 = movements.get(key1)  
-        move2 = movements.get(key2)  
-        
-        if move1 and move2:
-            combined_forces = [
-                move1['forces'][i] + move2['forces'][i] 
-                for i in range(4)
-            ]
-            
-            return {
-                'description': f"{move1['description']} + {move2['description']}",
-                'forces': combined_forces
-            }
-    
-    return None
+    return movements.get(key, None)
+
+
 
 def main():
     settings = None
     if os.name != 'nt':
         settings = termios.tcgetattr(sys.stdin)
+    
+    # ---- REFER TO TURTLEBOT3 TELEOP_kEYBOARD FOR BETTER UNDERSTANDING OF THE CODE ----
 
     rclpy.init()
     qos = QoSProfile(depth=10)
     node = rclpy.create_node('teleop_auv_pure')
     
+    # Publisher for TSUP commands
     pub = node.create_publisher(Float64MultiArray, '/cmd_tsup', qos)
 
+    # Current forces
+    current_forces = [0.0, 0.0, 0.0, 0.0]
+
     try:
+
+        # ---- CHANGE THE PRINT MSG AS YOU TWEAK THE VALUES----
+
         print(msg)
-        print("Forces: Ascent/Descent/Forward/Backward: ±2.0N | Left/Right: ±10.0N")
-        
+        print("CORRECTED Forces:")
+        print("- Ascent/Descent: ±5.0N")
+        print("- Forward/Backward: ±5.0N") 
+        print("- Left/Right: 8.0N")
         while True:
-            keys = multi_keys(settings)  
+            key = get_key(settings)
             
-            if keys == '\x03':  # CTRL + C
+            if key == '\x03':  # CTRL + C
                 break
             
-            if keys: 
-                movement = get_pure_movement(keys)
-                if movement:
-                    current_forces = movement['forces']
-                    print_movement(movement['description'], current_forces)
+            movement = get_pure_movement(key)
+            
+            if movement:
+                current_forces = movement['forces']
+                print_movement(movement['description'], current_forces)
                 
-                    tsup_msg = Float64MultiArray()
-                    tsup_msg.data = current_forces
-                    pub.publish(tsup_msg)
-                else:
-                    print(f"Invalid key combination: '{keys}'")
+                tsup_msg = Float64MultiArray()
+                tsup_msg.data = current_forces
+                pub.publish(tsup_msg)
 
     except Exception as e:
         print(e)
